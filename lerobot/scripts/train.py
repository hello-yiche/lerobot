#!/usr/bin/env python

# Copyright 2024 The HuggingFace Inc. team. All rights reserved.
#
# Licensed under the Apache License, Version 2.0 (the "License");
# you may not use this file except in compliance with the License.
# You may obtain a copy of the License at
#
#     http://www.apache.org/licenses/LICENSE-2.0
#
# Unless required by applicable law or agreed to in writing, software
# distributed under the License is distributed on an "AS IS" BASIS,
# WITHOUT WARRANTIES OR CONDITIONS OF ANY KIND, either express or implied.
# See the License for the specific language governing permissions and
# limitations under the License.
import logging
import time
from concurrent.futures import ThreadPoolExecutor
from contextlib import nullcontext
from copy import deepcopy
from pathlib import Path
from pprint import pformat
from threading import Lock

import hydra
import numpy as np
import torch
from deepdiff import DeepDiff
from omegaconf import DictConfig, ListConfig, OmegaConf
from termcolor import colored
from torch import nn
from torch.cuda.amp import GradScaler

from lerobot.common.datasets.factory import make_dataset, resolve_delta_timestamps
from lerobot.common.datasets.lerobot_dataset import MultiLeRobotDataset
from lerobot.common.datasets.online_buffer import OnlineBuffer, compute_sampler_weights
from lerobot.common.datasets.sampler import EpisodeAwareSampler
from lerobot.common.datasets.utils import cycle
from lerobot.common.envs.factory import make_env
from lerobot.common.logger import Logger, log_output_dir
from lerobot.common.policies.factory import make_policy
from lerobot.common.policies.policy_protocol import PolicyWithUpdate
from lerobot.common.policies.utils import get_device_from_parameters
from lerobot.common.utils.utils import (
    format_big_number,
    get_safe_torch_device,
    init_hydra_config,
    init_logging,
    set_global_seed,
)
from lerobot.scripts.eval import eval_policy


def make_optimizer_and_scheduler(cfg, policy):
    if cfg.policy.name == "act":
        optimizer_params_dicts = [
            {
                "params": [
                    p
                    for n, p in policy.named_parameters()
                    if not n.startswith("model.backbone") and p.requires_grad
                ]
            },
            {
                "params": [
                    p
                    for n, p in policy.named_parameters()
                    if n.startswith("model.backbone") and p.requires_grad
                ],
                "lr": cfg.training.lr_backbone,
            },
        ]
        optimizer = torch.optim.AdamW(
            optimizer_params_dicts, lr=cfg.training.lr, weight_decay=cfg.training.weight_decay
        )
        lr_scheduler = None
    elif cfg.policy.name == "diffusion" or cfg.policy.name == "diffusion_depth":
        optimizer = torch.optim.Adam(
            policy.diffusion.parameters(),
            cfg.training.lr,
            cfg.training.adam_betas,
            cfg.training.adam_eps,
            cfg.training.adam_weight_decay,
        )
        from diffusers.optimization import get_scheduler

        lr_scheduler = get_scheduler(
            cfg.training.lr_scheduler,
            optimizer=optimizer,
            num_warmup_steps=cfg.training.lr_warmup_steps,
            num_training_steps=cfg.training.offline_steps,
        )

    elif policy.name == "tdmpc":
        optimizer = torch.optim.Adam(policy.parameters(), cfg.training.lr)
        lr_scheduler = None
    elif cfg.policy.name == "vqbet":
        from lerobot.common.policies.vqbet.modeling_vqbet import VQBeTOptimizer, VQBeTScheduler

        optimizer = VQBeTOptimizer(policy, cfg)
        lr_scheduler = VQBeTScheduler(optimizer, cfg)
    else:
        raise NotImplementedError()

    return optimizer, lr_scheduler


def update_policy(
    policy,
    batch,
    optimizer,
    grad_clip_norm,
    grad_scaler: GradScaler,
    lr_scheduler=None,
    use_amp: bool = False,
    lock=None,
):
    """Returns a dictionary of items for logging."""
    start_time = time.perf_counter()
    device = get_device_from_parameters(policy)
    policy.train()
    with torch.autocast(device_type=device.type) if use_amp else nullcontext():
        output_dict = policy.forward(batch)
        # TODO(rcadene): policy.unnormalize_outputs(out_dict)
        loss = output_dict["loss"]
    grad_scaler.scale(loss).backward()

    # Unscale the graident of the optimzer's assigned params in-place **prior to gradient clipping**.
    grad_scaler.unscale_(optimizer)

    grad_norm = torch.nn.utils.clip_grad_norm_(
        policy.parameters(),
        grad_clip_norm,
        error_if_nonfinite=False,
    )

    # Optimizer's gradients are already unscaled, so scaler.step does not unscale them,
    # although it still skips optimizer.step() if the gradients contain infs or NaNs.
    with lock if lock is not None else nullcontext():
        grad_scaler.step(optimizer)
    # Updates the scale for next iteration.
    grad_scaler.update()

    optimizer.zero_grad()

    if lr_scheduler is not None:
        lr_scheduler.step()

    if isinstance(policy, PolicyWithUpdate):
        # To possibly update an internal buffer (for instance an Exponential Moving Average like in TDMPC).
        policy.update()

    info = {
        "loss": loss.item(),
        "grad_norm": float(grad_norm),
        "lr": optimizer.param_groups[0]["lr"],
        "update_s": time.perf_counter() - start_time,
        **{k: v for k, v in output_dict.items() if k != "loss"},
    }
    info.update({k: v for k, v in output_dict.items() if k not in info})

    return info


def log_train_info(logger: Logger, info, step, cfg, dataset, is_online):
    loss = info["loss"]
    grad_norm = info["grad_norm"]
    lr = info["lr"]
    update_s = info["update_s"]
    dataloading_s = info["dataloading_s"]

    # A sample is an (observation,action) pair, where observation and action
    # can be on multiple timestamps. In a batch, we have `batch_size`` number of samples.
    num_samples = (step + 1) * cfg.training.batch_size
    avg_samples_per_ep = dataset.num_samples / dataset.num_episodes
    num_episodes = num_samples / avg_samples_per_ep
    num_epochs = num_samples / dataset.num_samples
    log_items = [
        f"step:{format_big_number(step)}",
        # number of samples seen during training
        f"smpl:{format_big_number(num_samples)}",
        # number of episodes seen during training
        f"ep:{format_big_number(num_episodes)}",
        # number of time all unique samples are seen
        f"epch:{num_epochs:.2f}",
        f"loss:{loss:.3f}",
        f"grdn:{grad_norm:.3f}",
        f"lr:{lr:0.1e}",
        # in seconds
        f"updt_s:{update_s:.3f}",
        # if not ~0, you are bottlenecked by cpu or io
        f"data_s:{dataloading_s:.3f}",
    ]
    logging.info(" ".join(log_items))

    info["step"] = step
    info["num_samples"] = num_samples
    info["num_episodes"] = num_episodes
    info["num_epochs"] = num_epochs
    info["is_online"] = is_online

    logger.log_dict(info, step, mode="train")


def log_eval_info(logger, info, step, cfg, dataset, is_online):
    eval_s = info["eval_s"]
    avg_sum_reward = info["avg_sum_reward"]
    pc_success = info["pc_success"]

    # A sample is an (observation,action) pair, where observation and action
    # can be on multiple timestamps. In a batch, we have `batch_size`` number of samples.
    num_samples = (step + 1) * cfg.training.batch_size
    avg_samples_per_ep = dataset.num_samples / dataset.num_episodes
    num_episodes = num_samples / avg_samples_per_ep
    num_epochs = num_samples / dataset.num_samples
    log_items = [
        f"step:{format_big_number(step)}",
        # number of samples seen during training
        f"smpl:{format_big_number(num_samples)}",
        # number of episodes seen during training
        f"ep:{format_big_number(num_episodes)}",
        # number of time all unique samples are seen
        f"epch:{num_epochs:.2f}",
        f"∑rwrd:{avg_sum_reward:.3f}",
        f"success:{pc_success:.1f}%",
        f"eval_s:{eval_s:.3f}",
    ]
    logging.info(" ".join(log_items))

    info["step"] = step
    info["num_samples"] = num_samples
    info["num_episodes"] = num_episodes
    info["num_epochs"] = num_epochs
    info["is_online"] = is_online

    logger.log_dict(info, step, mode="eval")


def train(cfg: DictConfig, out_dir: str | None = None, job_name: str | None = None):
    if out_dir is None:
        raise NotImplementedError()
    if job_name is None:
        raise NotImplementedError()

    init_logging()

    if cfg.training.online_steps > 0 and isinstance(cfg.dataset_repo_id, ListConfig):
        raise NotImplementedError("Online training with LeRobotMultiDataset is not implemented.")

    # If we are resuming a run, we need to check that a checkpoint exists in the log directory, and we need
    # to check for any differences between the provided config and the checkpoint's config.
    if cfg.resume:
        if not Logger.get_last_checkpoint_dir(out_dir).exists():
            raise RuntimeError(
                "You have set resume=True, but there is no model checkpoint in "
                f"{Logger.get_last_checkpoint_dir(out_dir)}"
            )
        checkpoint_cfg_path = str(
            Logger.get_last_pretrained_model_dir(out_dir) / "config.yaml")
        logging.info(
            colored(
                "You have set resume=True, indicating that you wish to resume a run",
                color="yellow",
                attrs=["bold"],
            )
        )
        # Get the configuration file from the last checkpoint.
        checkpoint_cfg = init_hydra_config(checkpoint_cfg_path)
        # Check for differences between the checkpoint configuration and provided configuration.
        # Hack to resolve the delta_timestamps ahead of time in order to properly diff.
        resolve_delta_timestamps(cfg)
        diff = DeepDiff(OmegaConf.to_container(
            checkpoint_cfg), OmegaConf.to_container(cfg))
        # Ignore the `resume` and parameters.
        if "values_changed" in diff and "root['resume']" in diff["values_changed"]:
            del diff["values_changed"]["root['resume']"]
        # Log a warning about differences between the checkpoint configuration and the provided
        # configuration.
        if len(diff) > 0:
            logging.warning(
                "At least one difference was detected between the checkpoint configuration and "
                f"the provided configuration: \n{pformat(diff)}\nNote that the checkpoint configuration "
                "takes precedence.",
            )
        # Use the checkpoint config instead of the provided config (but keep `resume` parameter).
        cfg = checkpoint_cfg
        cfg.resume = True
    elif Logger.get_last_checkpoint_dir(out_dir).exists():
        raise RuntimeError(
            f"The configured output directory {Logger.get_last_checkpoint_dir(out_dir)} already exists. If "
            "you meant to resume training, please use `resume=true` in your command or yaml configuration."
        )

    # log metrics to terminal and wandb
    logger = Logger(cfg, out_dir, wandb_job_name=job_name)

    set_global_seed(cfg.seed)

    # Check device is available
    device = get_safe_torch_device(cfg.device, log=True)

    torch.backends.cudnn.benchmark = True
    torch.backends.cuda.matmul.allow_tf32 = True

    logging.info("make_dataset")
    offline_dataset = make_dataset(cfg)
    if isinstance(offline_dataset, MultiLeRobotDataset):
        logging.info(
            "Multiple datasets were provided. Applied the following index mapping to the provided datasets: "
            f"{pformat(offline_dataset.repo_id_to_index , indent=2)}"
        )

    # Create environment used for evaluating checkpoints during training on simulation data.
    # On real-world data, no need to create an environment as evaluations are done outside train.py,
    # using the eval.py instead, with gym_dora environment and dora-rs.
    eval_env = None
    if cfg.training.eval_freq > 0:
        logging.info("make_env")
        eval_env = make_env(cfg)

    logging.info("make_policy")
    policy = make_policy(
        hydra_cfg=cfg,
        dataset_stats=offline_dataset.stats if not cfg.resume else None,
        pretrained_policy_name_or_path=str(
            logger.last_pretrained_model_dir) if cfg.resume else None,
    )
    assert isinstance(policy, nn.Module)
    # Create optimizer and scheduler
    # Temporary hack to move optimizer out of policy
    optimizer, lr_scheduler = make_optimizer_and_scheduler(cfg, policy)
    grad_scaler = GradScaler(enabled=cfg.use_amp)

    step = 0  # number of policy updates (forward + backward + optim)

    if cfg.resume:
        step = logger.load_last_training_state(optimizer, lr_scheduler)

    num_learnable_params = sum(p.numel()
                               for p in policy.parameters() if p.requires_grad)
    num_total_params = sum(p.numel() for p in policy.parameters())

    log_output_dir(out_dir)
    logging.info(f"{cfg.env.task=}")
    logging.info(
        f"{cfg.training.offline_steps=} ({format_big_number(cfg.training.offline_steps)})")
    logging.info(f"{cfg.training.online_steps=}")
    logging.info(
        f"{offline_dataset.num_samples=} ({format_big_number(offline_dataset.num_samples)})")
    logging.info(f"{offline_dataset.num_episodes=}")
    logging.info(
        f"{num_learnable_params=} ({format_big_number(num_learnable_params)})")
    logging.info(
        f"{num_total_params=} ({format_big_number(num_total_params)})")

    # Note: this helper will be used in offline and online training loops.
<<<<<<< HEAD
    def evaluate_and_checkpoint_if_needed(step):
        _num_digits = max(
            6, len(str(cfg.training.offline_steps + cfg.training.online_steps)))
=======
    def evaluate_and_checkpoint_if_needed(step, is_online):
        _num_digits = max(6, len(str(cfg.training.offline_steps + cfg.training.online_steps)))
>>>>>>> b98ea415
        step_identifier = f"{step:0{_num_digits}d}"

        if cfg.training.eval_freq > 0 and step % cfg.training.eval_freq == 0:
            logging.info(f"Eval policy at step {step}")
            with torch.no_grad(), torch.autocast(device_type=device.type) if cfg.use_amp else nullcontext():
                assert eval_env is not None
                eval_info = eval_policy(
                    eval_env,
                    policy,
                    cfg.eval.n_episodes,
                    videos_dir=Path(out_dir) / "eval" /
                    f"videos_step_{step_identifier}",
                    max_episodes_rendered=4,
                    start_seed=cfg.seed,
                )
<<<<<<< HEAD
            log_eval_info(
                logger, eval_info["aggregated"], step, cfg, offline_dataset, is_offline=True)
=======
            log_eval_info(logger, eval_info["aggregated"], step, cfg, offline_dataset, is_online=is_online)
>>>>>>> b98ea415
            if cfg.wandb.enable:
                logger.log_video(
                    eval_info["video_paths"][0], step, mode="eval")
            logging.info("Resume training")

        if cfg.training.save_checkpoint and (
            step % cfg.training.save_freq == 0
            or step == cfg.training.offline_steps + cfg.training.online_steps
        ):
            logging.info(f"Checkpoint policy after step {step}")
            # Note: Save with step as the identifier, and format it to have at least 6 digits but more if
            # needed (choose 6 as a minimum for consistency without being overkill).
            logger.save_checkpont(
                step,
                policy,
                optimizer,
                lr_scheduler,
                identifier=step_identifier,
            )
            logging.info("Resume training")

    # create dataloader for offline training
    if cfg.training.get("drop_n_last_frames"):
        shuffle = False
        sampler = EpisodeAwareSampler(
            offline_dataset.episode_data_index,
            drop_n_last_frames=cfg.training.drop_n_last_frames,
            shuffle=True,
        )
    else:
        shuffle = True
        sampler = None
    dataloader = torch.utils.data.DataLoader(
        offline_dataset,
        num_workers=cfg.training.num_workers,
        batch_size=cfg.training.batch_size,
        shuffle=shuffle,
        sampler=sampler,
        pin_memory=device.type != "cpu",
        drop_last=False,
    )
    dl_iter = cycle(dataloader)

    policy.train()
    offline_step = 0
    for _ in range(step, cfg.training.offline_steps):
        if offline_step == 0:
            logging.info("Start offline training on a fixed dataset")

        start_time = time.perf_counter()
        batch = next(dl_iter)
        dataloading_s = time.perf_counter() - start_time

        for key in batch:
            batch[key] = batch[key].to(device, non_blocking=True)

        train_info = update_policy(
            policy,
            batch,
            optimizer,
            cfg.training.grad_clip_norm,
            grad_scaler=grad_scaler,
            lr_scheduler=lr_scheduler,
            use_amp=cfg.use_amp,
        )

        train_info["dataloading_s"] = dataloading_s

        if step % cfg.training.log_freq == 0:
<<<<<<< HEAD
            log_train_info(logger, train_info, step, cfg,
                           offline_dataset, is_offline=True)
=======
            log_train_info(logger, train_info, step, cfg, offline_dataset, is_online=False)
>>>>>>> b98ea415

        # Note: evaluate_and_checkpoint_if_needed happens **after** the `step`th training update has completed,
        # so we pass in step + 1.
        evaluate_and_checkpoint_if_needed(step + 1, is_online=False)

        step += 1
        offline_step += 1  # noqa: SIM113

    if cfg.training.online_steps == 0:
        if eval_env:
            eval_env.close()
        logging.info("End of training")
        return

    # Online training.

    # Create an env dedicated to online episodes collection from policy rollout.
    online_env = make_env(cfg, n_envs=cfg.training.online_rollout_batch_size)
    resolve_delta_timestamps(cfg)
    online_buffer_path = logger.log_dir / "online_buffer"
    if cfg.resume and not online_buffer_path.exists():
        # If we are resuming a run, we default to the data shapes and buffer capacity from the saved online
        # buffer.
        logging.warning(
            "When online training is resumed, we load the latest online buffer from the prior run, "
            "and this might not coincide with the state of the buffer as it was at the moment the checkpoint "
            "was made. This is because the online buffer is updated on disk during training, independently "
            "of our explicit checkpointing mechanisms."
        )
    online_dataset = OnlineBuffer(
        online_buffer_path,
        data_spec={
            **{k: {"shape": v, "dtype": np.dtype("float32")} for k, v in policy.config.input_shapes.items()},
            **{k: {"shape": v, "dtype": np.dtype("float32")} for k, v in policy.config.output_shapes.items()},
            "next.reward": {"shape": (), "dtype": np.dtype("float32")},
            "next.done": {"shape": (), "dtype": np.dtype("?")},
            "next.success": {"shape": (), "dtype": np.dtype("?")},
        },
        buffer_capacity=cfg.training.online_buffer_capacity,
        fps=online_env.unwrapped.metadata["render_fps"],
        delta_timestamps=cfg.training.delta_timestamps,
    )

    # If we are doing online rollouts asynchronously, deepcopy the policy to use for online rollouts (this
    # makes it possible to do online rollouts in parallel with training updates).
    online_rollout_policy = deepcopy(policy) if cfg.training.do_online_rollout_async else policy

    # Create dataloader for online training.
    concat_dataset = torch.utils.data.ConcatDataset([offline_dataset, online_dataset])
    sampler_weights = compute_sampler_weights(
        offline_dataset,
        offline_drop_n_last_frames=cfg.training.get("drop_n_last_frames", 0),
        online_dataset=online_dataset,
        # +1 because online rollouts return an extra frame for the "final observation". Note: we don't have
        # this final observation in the offline datasets, but we might add them in future.
        online_drop_n_last_frames=cfg.training.get("drop_n_last_frames", 0) + 1,
        online_sampling_ratio=cfg.training.online_sampling_ratio,
    )
    sampler = torch.utils.data.WeightedRandomSampler(
        sampler_weights,
        num_samples=len(concat_dataset),
        replacement=True,
    )
    dataloader = torch.utils.data.DataLoader(
        concat_dataset,
        batch_size=cfg.training.batch_size,
        num_workers=cfg.training.num_workers,
        sampler=sampler,
        pin_memory=device.type != "cpu",
        drop_last=True,
    )
    dl_iter = cycle(dataloader)

    # Lock and thread pool executor for asynchronous online rollouts. When asynchronous mode is disabled,
    # these are still used but effectively do nothing.
    lock = Lock()
    # Note: 1 worker because we only ever want to run one set of online rollouts at a time. Batch
    # parallelization of rollouts is handled within the job.
    executor = ThreadPoolExecutor(max_workers=1)

    online_step = 0
    online_rollout_s = 0  # time take to do online rollout
    update_online_buffer_s = 0  # time taken to update the online buffer with the online rollout data
    # Time taken waiting for the online buffer to finish being updated. This is relevant when using the async
    # online rollout option.
    await_update_online_buffer_s = 0
    rollout_start_seed = cfg.training.online_env_seed

    while True:
        if online_step == cfg.training.online_steps:
            break

        if online_step == 0:
            logging.info("Start online training by interacting with environment")

        def sample_trajectory_and_update_buffer():
            nonlocal rollout_start_seed
            with lock:
                online_rollout_policy.load_state_dict(policy.state_dict())
            online_rollout_policy.eval()
            start_rollout_time = time.perf_counter()
            with torch.no_grad():
                eval_info = eval_policy(
                    online_env,
                    online_rollout_policy,
                    n_episodes=cfg.training.online_rollout_n_episodes,
                    max_episodes_rendered=min(10, cfg.training.online_rollout_n_episodes),
                    videos_dir=logger.log_dir / "online_rollout_videos",
                    return_episode_data=True,
                    start_seed=(
                        rollout_start_seed := (rollout_start_seed + cfg.training.batch_size) % 1000000
                    ),
                )
            online_rollout_s = time.perf_counter() - start_rollout_time

            with lock:
                start_update_buffer_time = time.perf_counter()
                online_dataset.add_data(eval_info["episodes"])

                # Update the concatenated dataset length used during sampling.
                concat_dataset.cumulative_sizes = concat_dataset.cumsum(concat_dataset.datasets)

                # Update the sampling weights.
                sampler.weights = compute_sampler_weights(
                    offline_dataset,
                    offline_drop_n_last_frames=cfg.training.get("drop_n_last_frames", 0),
                    online_dataset=online_dataset,
                    # +1 because online rollouts return an extra frame for the "final observation". Note: we don't have
                    # this final observation in the offline datasets, but we might add them in future.
                    online_drop_n_last_frames=cfg.training.get("drop_n_last_frames", 0) + 1,
                    online_sampling_ratio=cfg.training.online_sampling_ratio,
                )
                sampler.num_samples = len(concat_dataset)

                update_online_buffer_s = time.perf_counter() - start_update_buffer_time

            return online_rollout_s, update_online_buffer_s

        future = executor.submit(sample_trajectory_and_update_buffer)
        # If we aren't doing async rollouts, or if we haven't yet gotten enough examples in our buffer, wait
        # here until the rollout and buffer update is done, before proceeding to the policy update steps.
        if (
            not cfg.training.do_online_rollout_async
            or len(online_dataset) <= cfg.training.online_buffer_seed_size
        ):
            online_rollout_s, update_online_buffer_s = future.result()

        if len(online_dataset) <= cfg.training.online_buffer_seed_size:
            logging.info(
                f"Seeding online buffer: {len(online_dataset)}/{cfg.training.online_buffer_seed_size}"
            )
            continue

        policy.train()
        for _ in range(cfg.training.online_steps_between_rollouts):
            with lock:
                start_time = time.perf_counter()
                batch = next(dl_iter)
                dataloading_s = time.perf_counter() - start_time

            for key in batch:
                batch[key] = batch[key].to(cfg.device, non_blocking=True)

            train_info = update_policy(
                policy,
                batch,
                optimizer,
                cfg.training.grad_clip_norm,
                grad_scaler=grad_scaler,
                lr_scheduler=lr_scheduler,
                use_amp=cfg.use_amp,
                lock=lock,
            )

            train_info["dataloading_s"] = dataloading_s
            train_info["online_rollout_s"] = online_rollout_s
            train_info["update_online_buffer_s"] = update_online_buffer_s
            train_info["await_update_online_buffer_s"] = await_update_online_buffer_s
            with lock:
                train_info["online_buffer_size"] = len(online_dataset)

            if step % cfg.training.log_freq == 0:
                log_train_info(logger, train_info, step, cfg, online_dataset, is_online=True)

            # Note: evaluate_and_checkpoint_if_needed happens **after** the `step`th training update has completed,
            # so we pass in step + 1.
            evaluate_and_checkpoint_if_needed(step + 1, is_online=True)

            step += 1
            online_step += 1

        # If we're doing async rollouts, we should now wait until we've completed them before proceeding
        # to do the next batch of rollouts.
        if future.running():
            start = time.perf_counter()
            online_rollout_s, update_online_buffer_s = future.result()
            await_update_online_buffer_s = time.perf_counter() - start

        if online_step >= cfg.training.online_steps:
            break

    if eval_env:
        eval_env.close()
    logging.info("End of training")


@hydra.main(version_base="1.2", config_name="default", config_path="../configs")
def train_cli(cfg: dict):
    train(
        cfg,
        out_dir=hydra.core.hydra_config.HydraConfig.get().run.dir,
        job_name=hydra.core.hydra_config.HydraConfig.get().job.name,
    )


def train_notebook(out_dir=None, job_name=None, config_name="default", config_path="../configs"):
    from hydra import compose, initialize

    hydra.core.global_hydra.GlobalHydra.instance().clear()
    initialize(config_path=config_path)
    cfg = compose(config_name=config_name)
    train(cfg, out_dir=out_dir, job_name=job_name)


if __name__ == "__main__":
    train_cli()<|MERGE_RESOLUTION|>--- conflicted
+++ resolved
@@ -354,14 +354,8 @@
         f"{num_total_params=} ({format_big_number(num_total_params)})")
 
     # Note: this helper will be used in offline and online training loops.
-<<<<<<< HEAD
-    def evaluate_and_checkpoint_if_needed(step):
-        _num_digits = max(
-            6, len(str(cfg.training.offline_steps + cfg.training.online_steps)))
-=======
     def evaluate_and_checkpoint_if_needed(step, is_online):
         _num_digits = max(6, len(str(cfg.training.offline_steps + cfg.training.online_steps)))
->>>>>>> b98ea415
         step_identifier = f"{step:0{_num_digits}d}"
 
         if cfg.training.eval_freq > 0 and step % cfg.training.eval_freq == 0:
@@ -377,12 +371,7 @@
                     max_episodes_rendered=4,
                     start_seed=cfg.seed,
                 )
-<<<<<<< HEAD
-            log_eval_info(
-                logger, eval_info["aggregated"], step, cfg, offline_dataset, is_offline=True)
-=======
             log_eval_info(logger, eval_info["aggregated"], step, cfg, offline_dataset, is_online=is_online)
->>>>>>> b98ea415
             if cfg.wandb.enable:
                 logger.log_video(
                     eval_info["video_paths"][0], step, mode="eval")
@@ -452,12 +441,7 @@
         train_info["dataloading_s"] = dataloading_s
 
         if step % cfg.training.log_freq == 0:
-<<<<<<< HEAD
-            log_train_info(logger, train_info, step, cfg,
-                           offline_dataset, is_offline=True)
-=======
             log_train_info(logger, train_info, step, cfg, offline_dataset, is_online=False)
->>>>>>> b98ea415
 
         # Note: evaluate_and_checkpoint_if_needed happens **after** the `step`th training update has completed,
         # so we pass in step + 1.
