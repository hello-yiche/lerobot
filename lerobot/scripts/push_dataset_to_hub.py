#!/usr/bin/env python

# Copyright 2024 The HuggingFace Inc. team. All rights reserved.
#
# Licensed under the Apache License, Version 2.0 (the "License");
# you may not use this file except in compliance with the License.
# You may obtain a copy of the License at
#
#     http://www.apache.org/licenses/LICENSE-2.0
#
# Unless required by applicable law or agreed to in writing, software
# distributed under the License is distributed on an "AS IS" BASIS,
# WITHOUT WARRANTIES OR CONDITIONS OF ANY KIND, either express or implied.
# See the License for the specific language governing permissions and
# limitations under the License.
"""
Use this script to convert your dataset into LeRobot dataset format and upload it to the Hugging Face hub,
or store it locally. LeRobot dataset format is lightweight, fast to load from, and does not require any
installation of neural net specific packages like pytorch, tensorflow, jax.

Example of how to download raw datasets, convert them into LeRobotDataset format, and push them to the hub:
```
python lerobot/scripts/push_dataset_to_hub.py \
--raw-dir data/pusht_raw \
--raw-format pusht_zarr \
--repo-id lerobot/pusht

python lerobot/scripts/push_dataset_to_hub.py \
--raw-dir data/xarm_lift_medium_raw \
--raw-format xarm_pkl \
--repo-id lerobot/xarm_lift_medium

python lerobot/scripts/push_dataset_to_hub.py \
--raw-dir data/aloha_sim_insertion_scripted_raw \
--raw-format aloha_hdf5 \
--repo-id lerobot/aloha_sim_insertion_scripted

python lerobot/scripts/push_dataset_to_hub.py \
--raw-dir data/umi_cup_in_the_wild_raw \
--raw-format umi_zarr \
--repo-id lerobot/umi_cup_in_the_wild
```
"""

import argparse
import json
import shutil
import warnings
from pathlib import Path
from typing import Any

import torch
from huggingface_hub import HfApi
from safetensors.torch import save_file

from lerobot.common.datasets.compute_stats import compute_stats
from lerobot.common.datasets.lerobot_dataset import CODEBASE_VERSION, LeRobotDataset
from lerobot.common.datasets.push_dataset_to_hub.utils import check_repo_id
from lerobot.common.datasets.utils import create_branch, create_lerobot_dataset_card, flatten_dict


def get_from_raw_to_lerobot_format_fn(raw_format: str):
    if raw_format == "pusht_zarr":
        from lerobot.common.datasets.push_dataset_to_hub.pusht_zarr_format import from_raw_to_lerobot_format
    elif raw_format == "umi_zarr":
        from lerobot.common.datasets.push_dataset_to_hub.umi_zarr_format import from_raw_to_lerobot_format
    elif raw_format == "aloha_hdf5":
        from lerobot.common.datasets.push_dataset_to_hub.aloha_hdf5_format import from_raw_to_lerobot_format
    elif raw_format == "dora_parquet":
        from lerobot.common.datasets.push_dataset_to_hub.dora_parquet_format import from_raw_to_lerobot_format
    elif raw_format == "xarm_pkl":
        from lerobot.common.datasets.push_dataset_to_hub.xarm_pkl_format import from_raw_to_lerobot_format
    elif raw_format == "dobbe":
        from lerobot.common.datasets.push_dataset_to_hub.dobbe_format import from_raw_to_lerobot_format
    elif raw_format == "cam_png":
        from lerobot.common.datasets.push_dataset_to_hub.cam_png_format import from_raw_to_lerobot_format
    else:
        raise ValueError(
            f"The selected {raw_format} can't be found. Did you add it to `lerobot/scripts/push_dataset_to_hub.py::get_from_raw_to_lerobot_format_fn`?"
        )

    return from_raw_to_lerobot_format


def save_meta_data(
    info: dict[str, Any], stats: dict, episode_data_index: dict[str, list], meta_data_dir: Path
):
    meta_data_dir.mkdir(parents=True, exist_ok=True)

    # save info
    info_path = meta_data_dir / "info.json"
    with open(str(info_path), "w") as f:
        json.dump(info, f, indent=4)

    # save stats
    stats_path = meta_data_dir / "stats.safetensors"
    save_file(flatten_dict(stats), stats_path)

    # save episode_data_index
    episode_data_index = {key: torch.tensor(
        episode_data_index[key]) for key in episode_data_index}
    ep_data_idx_path = meta_data_dir / "episode_data_index.safetensors"
    save_file(episode_data_index, ep_data_idx_path)


def push_meta_data_to_hub(repo_id: str, meta_data_dir: str | Path, revision: str | None):
    """Expect all meta data files to be all stored in a single "meta_data" directory.
    On the hugging face repositery, they will be uploaded in a "meta_data" directory at the root.
    """
    api = HfApi()
    api.upload_folder(
        folder_path=meta_data_dir,
        path_in_repo="meta_data",
        repo_id=repo_id,
        revision=revision,
        repo_type="dataset",
    )


def push_dataset_card_to_hub(
    repo_id: str, revision: str | None, tags: list | None = None, text: str | None = None
):
    """Creates and pushes a LeRobotDataset Card with appropriate tags to easily find it on the hub."""
    card = create_lerobot_dataset_card(tags=tags, text=text)
    card.push_to_hub(repo_id=repo_id, repo_type="dataset", revision=revision)


def push_videos_to_hub(repo_id: str, videos_dir: str | Path, revision: str | None):
    """Expect mp4 files to be all stored in a single "videos" directory.
    On the hugging face repositery, they will be uploaded in a "videos" directory at the root.
    """
    api = HfApi()
    api.upload_folder(
        folder_path=videos_dir,
        path_in_repo="videos",
        repo_id=repo_id,
        revision=revision,
        repo_type="dataset",
        allow_patterns="*.mp4",
    )


def push_dataset_to_hub(
    raw_dir: Path,
    raw_format: str,
    repo_id: str,
    push_to_hub: bool = True,
    local_dir: Path | None = None,
    fps: int | None = None,
    video: bool = True,
    batch_size: int = 32,
    num_workers: int = 8,
    episodes: list[int] | None = None,
    force_override: bool = False,
    resume: bool = False,
    cache_dir: Path = Path("/tmp"),
    tests_data_dir: Path | None = None,
    encoding: dict | None = None,
):
    check_repo_id(repo_id)
    user_id, dataset_id = repo_id.split("/")

    # Robustify when `raw_dir` is str instead of Path
    raw_dir = Path(raw_dir)
    if not raw_dir.exists():
        raise NotADirectoryError(
            f"{raw_dir} does not exists. Check your paths or run this command to download an existing raw dataset on the hub: "
            f"`python lerobot/common/datasets/push_dataset_to_hub/_download_raw.py --raw-dir your/raw/dir --repo-id your/repo/id_raw`"
        )

    if local_dir:
        # Robustify when `local_dir` is str instead of Path
        local_dir = Path(local_dir)

        # Send warning if local_dir isn't well formated
        if local_dir.parts[-2] != user_id or local_dir.parts[-1] != dataset_id:
            warnings.warn(
                f"`local_dir` ({local_dir}) doesn't contain a community or user id `/` the name of the dataset that match the `repo_id` (e.g. 'data/lerobot/pusht'). Following this naming convention is advised, but not mandatory.",
                stacklevel=1,
            )

        # Check we don't override an existing `local_dir` by mistake
        if local_dir.exists():
            if force_override:
                shutil.rmtree(local_dir)
<<<<<<< HEAD
            else:
                raise ValueError(
                    f"`local_dir` already exists ({local_dir}). Use `--force-override 1`.")
=======
            elif not resume:
                raise ValueError(f"`local_dir` already exists ({local_dir}). Use `--force-override 1`.")
>>>>>>> b98ea415

        meta_data_dir = local_dir / "meta_data"
        videos_dir = local_dir / "videos"
    else:
        # Temporary directory used to store images, videos, meta_data
        meta_data_dir = Path(cache_dir) / "meta_data"
        videos_dir = Path(cache_dir) / "videos"

    if raw_format is None:
        # TODO(rcadene, adilzouitine): implement auto_find_raw_format
        raise NotImplementedError()
        # raw_format = auto_find_raw_format(raw_dir)

    # convert dataset from original raw format to LeRobot format
    from_raw_to_lerobot_format = get_from_raw_to_lerobot_format_fn(raw_format)
    hf_dataset, episode_data_index, info = from_raw_to_lerobot_format(
        raw_dir, videos_dir, fps, video, episodes, encoding
    )

    lerobot_dataset = LeRobotDataset.from_preloaded(
        repo_id=repo_id,
        hf_dataset=hf_dataset,
        episode_data_index=episode_data_index,
        info=info,
        videos_dir=videos_dir,
    )
    stats = compute_stats(lerobot_dataset, batch_size, num_workers)

    if local_dir:
        # to remove transforms that cant be saved
        hf_dataset = hf_dataset.with_format(None)
        hf_dataset.save_to_disk(str(local_dir / "train"))

    if push_to_hub or local_dir:
        # mandatory for upload
        save_meta_data(info, stats, episode_data_index, meta_data_dir)

    if push_to_hub:
        hf_dataset.push_to_hub(repo_id, revision="main")
        push_meta_data_to_hub(repo_id, meta_data_dir, revision="main")
        push_dataset_card_to_hub(repo_id, revision="main")
        if video:
            push_videos_to_hub(repo_id, videos_dir, revision="main")
        create_branch(repo_id, repo_type="dataset", branch=CODEBASE_VERSION)

    if tests_data_dir:
        # get the first episode
        num_items_first_ep = episode_data_index["to"][0] - \
            episode_data_index["from"][0]
        test_hf_dataset = hf_dataset.select(range(num_items_first_ep))
        episode_data_index = {k: v[:1] for k, v in episode_data_index.items()}

        test_hf_dataset = test_hf_dataset.with_format(None)
        test_hf_dataset.save_to_disk(str(tests_data_dir / repo_id / "train"))

        tests_meta_data = tests_data_dir / repo_id / "meta_data"
        save_meta_data(info, stats, episode_data_index, tests_meta_data)

        # copy videos of first episode to tests directory
        episode_index = 0
        tests_videos_dir = tests_data_dir / repo_id / "videos"
        tests_videos_dir.mkdir(parents=True, exist_ok=True)
        for key in lerobot_dataset.video_frame_keys:
            fname = f"{key}_episode_{episode_index:06d}.mp4"
            shutil.copy(videos_dir / fname, tests_videos_dir / fname)

    if local_dir is None:
        # clear cache
        shutil.rmtree(meta_data_dir)
        shutil.rmtree(videos_dir)

    return lerobot_dataset


def main():
    parser = argparse.ArgumentParser()

    parser.add_argument(
        "--raw-dir",
        type=Path,
        required=True,
        help="Directory containing input raw datasets (e.g. `data/aloha_mobile_chair_raw` or `data/pusht_raw).",
    )
    # TODO(rcadene): add automatic detection of the format
    parser.add_argument(
        "--raw-format",
        type=str,
        required=True,
        help="Dataset type (e.g. `pusht_zarr`, `umi_zarr`, `aloha_hdf5`, `xarm_pkl`, `dora_parquet`).",
    )
    parser.add_argument(
        "--repo-id",
        type=str,
        required=True,
        help="Repositery identifier on Hugging Face: a community or a user name `/` the name of the dataset (e.g. `lerobot/pusht`, `cadene/aloha_sim_insertion_human`).",
    )
    parser.add_argument(
        "--local-dir",
        type=Path,
        help="When provided, writes the dataset converted to LeRobotDataset format in this directory  (e.g. `data/lerobot/aloha_mobile_chair`).",
    )
    parser.add_argument(
        "--push-to-hub",
        type=int,
        default=1,
        help="Upload to hub.",
    )
    parser.add_argument(
        "--fps",
        type=int,
        help="Frame rate used to collect videos. If not provided, use the default one specified in the code.",
    )
    parser.add_argument(
        "--video",
        type=int,
        default=1,
        help="Convert each episode of the raw dataset to an mp4 video. This option allows 60 times lower disk space consumption and 25 faster loading time during training.",
    )
    parser.add_argument(
        "--batch-size",
        type=int,
        default=32,
        help="Batch size loaded by DataLoader for computing the dataset statistics.",
    )
    parser.add_argument(
        "--num-workers",
        type=int,
        default=8,
        help="Number of processes of Dataloader for computing the dataset statistics.",
    )
    parser.add_argument(
        "--episodes",
        type=int,
        nargs="*",
        help="When provided, only converts the provided episodes (e.g `--episodes 2 3 4`). Useful to test the code on 1 episode.",
    )
    parser.add_argument(
        "--force-override",
        type=int,
        default=0,
        help="When set to 1, removes provided output directory if it already exists. By default, raises a ValueError exception.",
    )
    parser.add_argument(
        "--resume",
        type=int,
        default=0,
        help="When set to 1, resumes a previous run.",
    )
    parser.add_argument(
        "--tests-data-dir",
        type=Path,
        help=(
            "When provided, save tests artifacts into the given directory "
            "(e.g. `--tests-data-dir tests/data` will save to tests/data/{--repo-id})."
        ),
    )

    args = parser.parse_args()
    push_dataset_to_hub(**vars(args))


if __name__ == "__main__":
    main()<|MERGE_RESOLUTION|>--- conflicted
+++ resolved
@@ -183,14 +183,8 @@
         if local_dir.exists():
             if force_override:
                 shutil.rmtree(local_dir)
-<<<<<<< HEAD
-            else:
-                raise ValueError(
-                    f"`local_dir` already exists ({local_dir}). Use `--force-override 1`.")
-=======
             elif not resume:
                 raise ValueError(f"`local_dir` already exists ({local_dir}). Use `--force-override 1`.")
->>>>>>> b98ea415
 
         meta_data_dir = local_dir / "meta_data"
         videos_dir = local_dir / "videos"
