--- conflicted
+++ resolved
@@ -93,12 +93,8 @@
     """
     if not (pretrained_policy_name_or_path is None) ^ (dataset_stats is None):
         raise ValueError(
-<<<<<<< HEAD
-            "Only one of `pretrained_policy_name_or_path` and `dataset_stats` may be provided.")
-=======
             "Exactly one of `pretrained_policy_name_or_path` and `dataset_stats` must be provided."
         )
->>>>>>> 64425d5e
 
     policy_cls, policy_cfg_class = get_policy_and_config_classes(
         hydra_cfg.policy.name)
