--- conflicted
+++ resolved
@@ -19,11 +19,8 @@
 from omegaconf import ListConfig, OmegaConf
 
 from lerobot.common.datasets.lerobot_dataset import LeRobotDataset, MultiLeRobotDataset
-<<<<<<< HEAD
+from lerobot.common.datasets.transforms import get_image_transforms
 from torchvision.transforms import v2
-=======
-from lerobot.common.datasets.transforms import get_image_transforms
->>>>>>> b72d5748
 
 
 def resolve_delta_timestamps(cfg):
@@ -94,18 +91,12 @@
             random_order=cfg_tf.random_order,
         )
 
-    transforms = v2.Compose([v2.CenterCrop(320)])
-
     if isinstance(cfg.dataset_repo_id, str):
         dataset = LeRobotDataset(
             cfg.dataset_repo_id,
             split=split,
             delta_timestamps=cfg.training.get("delta_timestamps"),
-<<<<<<< HEAD
-            transform=transforms,
-=======
             image_transforms=image_transforms,
->>>>>>> b72d5748
         )
     else:
         dataset = MultiLeRobotDataset(
