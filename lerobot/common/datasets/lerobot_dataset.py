--- conflicted
+++ resolved
@@ -153,17 +153,9 @@
                 self.tolerance_s,
             )
 
-<<<<<<< HEAD
-        if self.transform is not None:
-            item["observation.images.gripper"] = self.transform(
-                item["observation.images.gripper"])
-            item["observation.images.head"] = self.transform(
-                item["observation.images.head"])
-=======
         if self.image_transforms is not None:
             for cam in self.camera_keys:
                 item[cam] = self.image_transforms(item[cam])
->>>>>>> b72d5748
 
         return item
 
